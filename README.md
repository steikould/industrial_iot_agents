<<<<<<< HEAD
# DRA Injection Skid Digital Twin

This project implements a digital twin for a DRA (Drag Reducing Agent) injection skid, focusing on optimizing pump energy costs while maintaining fuel quality standards. This initial phase targets a pilot location in Atlanta on a 5000-mile fuel pipeline, with the goal of eventual expansion to the full network.

## Overview

The system is designed to provide:
- Semi-realtime monitoring of DRA injection skid parameters.
- 7-day forward planning and optimization of DRA injection schedules.
- Analytics based on historical (8 years) and real-time operational data.
- Integration with GCP Cloud Analytics Platform, including Vertex AI and potentially Gemini AI models.
=======
# Industrial DRA Skid Monitoring System

**A comprehensive Python-based industrial monitoring system for a Drag Reducing Agent (DRA) injection skid using a multi-agent architecture, AI-powered analysis, and scalable cloud deployment on Google Cloud Platform (GCP).**

## Project Overview
This system is an end-to-end solution for optimizing the performance, reliability, and efficiency of an industrial DRA injection skid. It uses a multi-agent architecture and is built on GCP.

### Key Features
- **Multi-Agent Architecture:** Three specialized AI agents (Process Control, Predictive Maintenance, Operational Intelligence) work in concert to manage the system.
- **AI-Powered Analysis:** A Retrieval-Augmented Generation (RAG) engine integrated with Google's Vertex AI provides expert-level insights by querying technical manuals, SOPs, and safety documents.
- **Scalable Cloud Deployment:** Architected for the cloud using GCP services like Cloud Run, Pub/Sub, and BigQuery to ensure high availability and auto-scaling.
- **Industrial IoT Integration:** Natively ingests data from a wide range of industrial sensors using standard protocols like MQTT, Modbus, and OPC UA.
- **Real-time Monitoring & Alerting:** Provides sub-second response times for critical alerts and real-time dashboards for operational visibility.

## System Architecture
This section describes the overall architecture of the Industrial DRA Skid Monitoring System.

#### Core Components
1. **Process Control Agent:** Monitors and controls real-time injection processes, optimizes dosage, and handles safety protocols.
2. **Predictive Maintenance Agent:** Analyzes equipment health data (vibration, temperature) to predict failures and schedule maintenance proactively.
3. **Operational Intelligence Agent:** Analyzes operational data, tracks KPIs, generates reports, and provides business intelligence for decision-making.

#### Technology Stack
- **Backend:** Python 3.9+
- **AI/ML:** Google AI SDK (Vertex AI), Scikit-learn, Pandas
- **Cloud Platform:** Google Cloud Platform (GCP)
    - **Compute:** Cloud Run, Cloud Functions
    - **Messaging:** Pub/Sub
    - **Database:** Cloud SQL (Operational), BigQuery (Analytics)
    - **Storage:** Cloud Storage
    - **Observability:** Cloud Monitoring, Cloud Logging
- **IoT Protocols:** MQTT, Modbus TCP/IP, OPC UA
>>>>>>> 1a8cdcf8

## Project Structure

- `src/`: Contains the core Python source code.
  - `models/`: Pydantic models defining the data structures for the system (`digital_twin_models.py`).
  - `core/`: Core logic for data processing (e.g., `time_spine.py`, `energy_calculation.py`).
  - `gcp_integration/`: Modules for interacting with Google Cloud Platform services (e.g., `optimization.py` for Vertex AI based optimization).
  - `utils/`: Utility functions.
- `tests/`: Unit and integration tests.
- `docs/`: Project documentation, including system architecture diagrams (e.g., `system_architecture.svg`).
- `config/`: Configuration files for the application.

## Technical Specifications

Refer to the detailed technical specifications document (provided in the initial request) and the system architecture diagram (`docs/system_architecture.svg`) for a comprehensive understanding of the system components, data flows, and optimization strategies. The Pydantic models in `src/models/digital_twin_models.py` are derived directly from these specifications.

## Setup and Installation

(Details on setting up the environment, installing dependencies like Pydantic, and configuring GCP credentials will be added here.)

```bash
# Example (conceptual)
# python -m venv venv
# source venv/bin/activate
# pip install -r requirements.txt
# gcloud auth application-default login
```

## Usage

(Instructions on how to run specific modules, trigger optimization tasks, or interact with potential APIs will be detailed here.)

Example of running a placeholder module:
```bash
<<<<<<< HEAD
# python src/core/time_spine.py
# python src/core/energy_calculation.py
# python src/gcp_integration/optimization.py
```

## Phases

- **Phase 1: Monitoring & Analytics (Current Focus)**
  - ✅ MQTT sensor integration (conceptualized in models)
  - ✅ Time spine generation and data processing (placeholder in `src/core/time_spine.py`)
  - ✅ Historical data analysis and modeling (models defined, implementation pending)
  - ✅ Semi-realtime optimization engine (placeholder in `src/gcp_integration/optimization.py`)
  - ✅ 7-day forward planning capability (placeholder in `src/gcp_integration/optimization.py`)
  - ✅ Operations dashboard and analytics (models defined, UI implementation pending)
- **Phase 2: Bidirectional Control (Future)**
- **Phase 3: Full Pipeline Digital Twin (Future)**

## Technology Stack (Key Components)

- **Language**: Python 3.9+
- **Core Data Models**: Pydantic
- **Cloud Platform**: Google Cloud Platform (GCP)
- **ML Platform**: Vertex AI
- **Data Warehouse**: BigQuery
- **Streaming**: Pub/Sub + Apache Beam (conceptual)
- **Communication (Physical Layer)**: MQTT over SCADA (conceptual)

(A full list of Python libraries is outlined in the technical specifications and will be formalized in `requirements.txt`.)
=======
# Run the Process Control Agent
poetry run python industrial_dra_system/agents/process_control_agent.py

# Run the Predictive Maintenance Agent
poetry run python industrial_dra_system/agents/predictive_maintenance_agent.py

# Run the IoT Data Ingestor
poetry run python industrial_dra_system/iot_integration/sensor_data_ingestion.py
```
>>>>>>> 1a8cdcf8
<|MERGE_RESOLUTION|>--- conflicted
+++ resolved
@@ -1,4 +1,3 @@
-<<<<<<< HEAD
 # DRA Injection Skid Digital Twin
 
 This project implements a digital twin for a DRA (Drag Reducing Agent) injection skid, focusing on optimizing pump energy costs while maintaining fuel quality standards. This initial phase targets a pilot location in Atlanta on a 5000-mile fuel pipeline, with the goal of eventual expansion to the full network.
@@ -10,13 +9,6 @@
 - 7-day forward planning and optimization of DRA injection schedules.
 - Analytics based on historical (8 years) and real-time operational data.
 - Integration with GCP Cloud Analytics Platform, including Vertex AI and potentially Gemini AI models.
-=======
-# Industrial DRA Skid Monitoring System
-
-**A comprehensive Python-based industrial monitoring system for a Drag Reducing Agent (DRA) injection skid using a multi-agent architecture, AI-powered analysis, and scalable cloud deployment on Google Cloud Platform (GCP).**
-
-## Project Overview
-This system is an end-to-end solution for optimizing the performance, reliability, and efficiency of an industrial DRA injection skid. It uses a multi-agent architecture and is built on GCP.
 
 ### Key Features
 - **Multi-Agent Architecture:** Three specialized AI agents (Process Control, Predictive Maintenance, Operational Intelligence) work in concert to manage the system.
@@ -43,10 +35,7 @@
     - **Storage:** Cloud Storage
     - **Observability:** Cloud Monitoring, Cloud Logging
 - **IoT Protocols:** MQTT, Modbus TCP/IP, OPC UA
->>>>>>> 1a8cdcf8
-
-## Project Structure
-
+- 
 - `src/`: Contains the core Python source code.
   - `models/`: Pydantic models defining the data structures for the system (`digital_twin_models.py`).
   - `core/`: Core logic for data processing (e.g., `time_spine.py`, `energy_calculation.py`).
@@ -64,25 +53,11 @@
 
 (Details on setting up the environment, installing dependencies like Pydantic, and configuring GCP credentials will be added here.)
 
-```bash
-# Example (conceptual)
-# python -m venv venv
-# source venv/bin/activate
-# pip install -r requirements.txt
-# gcloud auth application-default login
-```
-
 ## Usage
 
 (Instructions on how to run specific modules, trigger optimization tasks, or interact with potential APIs will be detailed here.)
 
 Example of running a placeholder module:
-```bash
-<<<<<<< HEAD
-# python src/core/time_spine.py
-# python src/core/energy_calculation.py
-# python src/gcp_integration/optimization.py
-```
 
 ## Phases
 
@@ -107,7 +82,6 @@
 - **Communication (Physical Layer)**: MQTT over SCADA (conceptual)
 
 (A full list of Python libraries is outlined in the technical specifications and will be formalized in `requirements.txt`.)
-=======
 # Run the Process Control Agent
 poetry run python industrial_dra_system/agents/process_control_agent.py
 
@@ -116,5 +90,3 @@
 
 # Run the IoT Data Ingestor
 poetry run python industrial_dra_system/iot_integration/sensor_data_ingestion.py
-```
->>>>>>> 1a8cdcf8
